--- conflicted
+++ resolved
@@ -21,11 +21,8 @@
 from .mace import MACECalculator
 from .mattersim import MatterSimCalculator
 from .megnet import MEGNetCalculator
-<<<<<<< HEAD
 from .nequip import NequIPCalculator
-=======
 from .nequix import NequixCalculator
->>>>>>> fcb701da
 from .newtonnet import NewtonNetCalculator
 from .orb import ORBCalculator
 from .petmad import PetMadCalculator
@@ -51,11 +48,8 @@
     "MACECalculator",
     "MatterSimCalculator",
     "MEGNetCalculator",
-<<<<<<< HEAD
     "NequIPCalculator",
-=======
     "NequixCalculator",
->>>>>>> fcb701da
     "NewtonNetCalculator",
     "ORBCalculator",
     "PetMadCalculator",
